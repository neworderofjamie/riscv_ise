#include "ise/vector_processor.h"

// Standard C++ includes
#include <algorithm>
#include <iostream>
#include <iomanip>
#include <limits>

// PLOG includes
#include <plog/Log.h>
#include <plog/Severity.h>

namespace
{
inline int16_t saturate(int val) 
{
    return std::clamp(val, (int)std::numeric_limits<int16_t>::min(),
                      (int)std::numeric_limits<int16_t>::max()); 
}

static inline uint16_t rol(uint16_t x, uint16_t k)
{
    return (x << k) | (x >> ((sizeof(x) * 8) - k));
}

template<typename F>
Vector binaryOp(const Vector &val, const Vector &val2, bool saturateResult, F func)
{
    Vector result;
    if(saturateResult) {
        std::transform(val.cbegin(), val.cend(), val2.cbegin(), result.begin(), 
                       [func](int16_t a, int16_t b){ return saturate(func(a, b)); });
    }
    else {
        std::transform(val.cbegin(), val.cend(), val2.cbegin(), result.begin(), 
                       func);
    }
    return result;
}

template<typename F>
uint32_t maskOp(const Vector &val, const Vector &val2, F func)
{
    uint32_t mask = 0;
    for(size_t i = 0; i < 32; i++) {
        if(func(val[i], val2[i])) {
            mask |= (1 << i);
        }
        
    }
    return mask;
}

}

//----------------------------------------------------------------------------
// VectorDataMemory
//----------------------------------------------------------------------------
VectorDataMemory::VectorDataMemory(const std::vector<int16_t> &data)
:   m_Data(data)
{
}
//----------------------------------------------------------------------------
Vector VectorDataMemory::readVector(uint32_t addr) const
{
    if (addr & 63) {
        throw Exception(Exception::Cause::MISALIGNED_LOAD, addr);
    }

    const size_t startHalfWord = addr / 2;
    if ((startHalfWord + 32) > m_Data.size())  {
        throw Exception(Exception::Cause::FAULT_LOAD, addr);
    } 

    Vector vector;
    for(size_t i = 0; i < 32; i++) {
        vector[i] = m_Data[startHalfWord + i];
    }
    return vector;
}
//----------------------------------------------------------------------------
void VectorDataMemory::writeVector(uint32_t addr, const Vector &vector)
{
    if (addr & 63) {
        throw Exception(Exception::Cause::MISALIGNED_STORE, addr);
    }
    
    const size_t startHalfWord = addr / 2;
    if ((startHalfWord + 32) > m_Data.size())  {
        throw Exception(Exception::Cause::FAULT_STORE, addr);
    }

    for(size_t i = 0; i < 32; i++) {
        m_Data[startHalfWord + i] = vector[i];
    }
}
//----------------------------------------------------------------------------
LaneLocalMemory::LaneLocalMemory(size_t numEntries)
:   m_Data(numEntries)
{}
//----------------------------------------------------------------------------
int16_t LaneLocalMemory::read(uint32_t addr) const
{
    if (addr & 1) {
        throw Exception(Exception::Cause::MISALIGNED_LOAD, addr);
    }
<<<<<<< HEAD

    const size_t halfWordAddr = addr / 2;
    if (halfWordAddr >= m_Data.size())  {
        throw Exception(Exception::Cause::FAULT_LOAD, addr);
    }

    return m_Data[halfWordAddr];
}
//----------------------------------------------------------------------------
void LaneLocalMemory::write(uint32_t addr, int16_t data)
{
    if (addr & 1) {
        throw Exception(Exception::Cause::MISALIGNED_LOAD, addr);
    }

    const size_t halfWordAddr = addr / 2;
    if (halfWordAddr >= m_Data.size())  {
=======

    const size_t halfWordAddr = addr / 2;
    if (halfWordAddr >= m_Data.size())  {
        throw Exception(Exception::Cause::FAULT_LOAD, addr);
    }

    return m_Data[halfWordAddr];
}
//----------------------------------------------------------------------------
void LaneLocalMemory::write(uint32_t addr, int16_t data)
{
    if (addr & 1) {
        throw Exception(Exception::Cause::MISALIGNED_LOAD, addr);
    }

    const size_t halfWordAddr = addr / 2;
    if (halfWordAddr >= m_Data.size())  {
>>>>>>> 376c1266
        throw Exception(Exception::Cause::FAULT_STORE, addr);
    }

    m_Data[halfWordAddr] = data;
}

//----------------------------------------------------------------------------
// VectorProcessor
//----------------------------------------------------------------------------
VectorProcessor::VectorProcessor(const std::vector<int16_t> &data, size_t laneLocalMemorySize)
:   m_VectorDataMemory(data)
{
    m_LaneLocalMemories.reserve(32);
    for(size_t i = 0; i < 32; i++) {
        m_LaneLocalMemories.emplace_back(laneLocalMemorySize);
    }
}    
//------------------------------------------------------------------------
void VectorProcessor::executeInstruction(uint32_t inst, uint32_t (&reg)[32], 
                                         ScalarDataMemory&)
{
    const auto opcode = static_cast<VectorOpCode>((inst & 0b1111100) >> 2);
    switch(opcode) {
    case VectorOpCode::VLOAD:
    {
        auto [imm, rs1, funct3, rd] = decodeIType(inst);
<<<<<<< HEAD

        // If load is local
        if(funct3 & 0b010) {
            //VLOAD.LOCAL
            if(funct3 == 0b010) {
                PLOGV << "VLOAD.LOCAL " << rs1 << " " << imm;
                PLOGV << "\t" << rd;
                
                // Read from each lane local memory into lane
                std::transform(m_LaneLocalMemories.cbegin(), m_LaneLocalMemories.cend(),
                               m_VReg[rs1].cbegin(), m_VReg[rd].begin(),
                               [imm](const auto &mem, int16_t l){ return mem.read((uint32_t)(imm + l)); });
            }
            else {
                throw Exception(Exception::Cause::ILLEGAL_INSTRUCTION, inst);
            }
        }
        // Otherwise
        else {
            const uint32_t addr = reg[rs1] + imm;

            // VLOAD.V
            if(funct3 == 0b000) {
                PLOGV << "VLOAD.V " << rs1 << " " << imm;
                PLOGV << "\t" << rd;
                m_VReg[rd] = m_VectorDataMemory.readVector(addr); 
            }
            // VLOAD.R0
            else if(funct3 == 0b001) {
                PLOGV << "VLOAD.R0 " << rs1 << " " << imm;
                PLOGV << "\t" << rd;
                m_S0 = m_VectorDataMemory.readVector(addr); 
            }
            // VLOAD.R1
            else if(funct3 == 0b101) {
                PLOGV << "VLOAD.R1 " << rs1 << " " << imm;
                PLOGV << "\t" << rd;
                m_S1 = m_VectorDataMemory.readVector(addr); 
            }
            else {
                throw Exception(Exception::Cause::ILLEGAL_INSTRUCTION, inst);
            }
=======

        const uint32_t addr = reg[rs1] + imm;

        // VLOADV
        const auto type = getVLoadType(funct3);
        if(type == +VLoadType::VLOAD) {
            PLOGV << "VLOADV " << rs1 << " " << imm;
            PLOGV << "\t" << rd;
            m_VReg[rd] = m_VectorDataMemory.readVector(addr); 
        }
        // VLOADR0
        else if(type == +VLoadType::VLOAD_R0) {
            PLOGV << "VLOADR0 " << rs1 << " " << imm;
            PLOGV << "\t" << rd;
            m_S0 = m_VectorDataMemory.readVector(addr); 
        }
        // VLOADR1/VLOADR1I
        else if(type == +VLoadType::VLOAD_R1) {
            PLOGV << "VLOADR1 " << rs1 << " " << imm;
            PLOGV << "\t" << rd;
            m_S1 = m_VectorDataMemory.readVector(addr); 
>>>>>>> 376c1266
        }
        else {
            throw Exception(Exception::Cause::ILLEGAL_INSTRUCTION, inst);
        }

        break;
    }

    case VectorOpCode::VLUI:
    {
        auto [imm, rd] = decodeUType(inst);
        PLOGV << "VLUI " << imm;
        PLOGV << "\t" << rd;
        std::fill(m_VReg[rd].begin(), m_VReg[rd].end(), imm);
        break;
    }

    case VectorOpCode::VMOV:
    {
        auto [imm, rs1, funct3, rd] = decodeIType(inst);

        const auto type = getVMovType(funct3);
        if(type == +VMovType::VFILL) {
            PLOGV << "VFILL " << rs1;
            PLOGV << "\t" << rd;
            const uint32_t val = reg[rs1];
            std::fill(m_VReg[rd].begin(), m_VReg[rd].end(), 
                      (int16_t)((val & 0x80000000) >> 16 | (val & 0x7FFF)));
        }
        // VEXTRACT
        else if(type == +VMovType::VEXTRACT) {
            PLOGV << "VEXTRACT " << rs1;
            PLOGV << "\t" << rd;
            if(imm < 0 || imm > 31) {
                throw Exception(Exception::Cause::ILLEGAL_INSTRUCTION, inst);
            }
            // Sign extend to 32-bit
            const int32_t val = m_VReg[rs1][imm];
            reg[rd] = (uint32_t)val;
        }
        else {
            throw Exception(Exception::Cause::ILLEGAL_INSTRUCTION, inst);
        }
        break;
    }

    case VectorOpCode::VSPC:
    {
        auto [imm, rs1, funct3, rd] = decodeIType(inst);

        const auto type = getVSpcType(funct3);
        if(type == +VSpcType::VRNG) {
            if (rs1 != 0) {
                throw Exception(Exception::Cause::ILLEGAL_INSTRUCTION, inst);
            }

            PLOGV << "VRNG";
            PLOGV << "\t" << rd;
            
            // Sample RNG
            const auto r = sampleRNG();

            // Shift down result to get 0,int16_max range
            // **NOTE** we do this rather than masking because
            // lowest bits of our generator has low linear complexity
            // **THINK** could barrel shift here. If there's time to barrel
            // shift after stochastic multiply, there is time here
            std::transform(r.cbegin(), r.cend(), m_VReg[rd].begin(), 
                           [](uint16_t a){ return (int16_t)(a >> 1); });
        }
        else {
            throw Exception(Exception::Cause::ILLEGAL_INSTRUCTION, inst);
        }
        break;
    }

    case VectorOpCode::VSOP:
    {
        auto [funct7, rs2, rs1, funct3, rd] = decodeRType(inst);
        m_VReg[rd] = calcOpResult(inst, funct7, rs2, rs1, funct3);
        PLOGV << "\t" << rd;
        break;
    }

    case VectorOpCode::VSTORE:
    {
        auto [imm, rs2, rs1, funct3] = decodeSType(inst);

<<<<<<< HEAD
        if(funct3 == 0b000) {
            PLOGV << "VSTORE.V " << rs2 << " " << rs1 << " " << imm;
            m_VectorDataMemory.writeVector(reg[rs1] + imm, m_VReg[rs2]);
        }
        else if(funct3 == 0b010) {
            PLOGV << "VSTORE.LOCAL " << rs2 << " " << rs1 << " " << imm;

            // Write contents of rs2 to lane local address
            for(size_t i = 0; i < 32; i++) {
                m_LaneLocalMemories[i].write((uint32_t)(m_VReg[rs1][i] + imm), m_VReg[rs2][i]);
            }
        }
        else {
            throw Exception(Exception::Cause::ILLEGAL_INSTRUCTION, inst);
        }
=======
        const uint32_t addr = reg[rs1] + imm;

        PLOGV << "VSTORE " << rs2 << " " << rs1 << " " << imm;
        
        m_VectorDataMemory.writeVector(addr, m_VReg[rs2]);
>>>>>>> 376c1266
        break;
    }
    
    case VectorOpCode::VSEL:
    {
        auto [funct7, rs2, rs1, funct3, rd] = decodeRType(inst);
        PLOGV << "VSEL " << rs1 << " " << rs2;
        PLOGV << "\t" << rd;
        const uint32_t mask = reg[rs1];
        auto &val = m_VReg[rd];
        const auto &val2 = m_VReg[rs2];        
        for(size_t i = 0; i < 32; i++) {
            val[i] = (mask & (1 << i)) ? val2[i] : val[i];
        }
        break;
    }
    
    case VectorOpCode::VTST:
    {
        auto [funct7, rs2, rs1, funct3, rd] = decodeRType(inst);
        const uint32_t val = calcTestResult(inst, rs2, rs1, funct3);
        PLOGV << "\t" << rd;
        if (rd != 0) {
            reg[rd] = val;
        }
        break;
    }
    }
}
//------------------------------------------------------------------------
void VectorProcessor::dumpRegisters() const
{
    // Dump standard register file
    std::cout << "Vector processor register file:" << std::endl;
    for(int i = 0; i < 32; i++) {
        std::cout << "\tv" << i << " = ";
        for(int j = 0; j < 32; j++) {
            std::cout << std::hex << std::setw(4) << std::setfill('0') << m_VReg[i][j] << ", ";
        }
        std::cout << std::endl;
    }
}
//------------------------------------------------------------------------
size_t VectorProcessor::getNumInstructionsExecuted(const std::array<size_t, 32> &counts, VectorOpCode opCode) const
{
    return counts[static_cast<uint32_t>(opCode)];
}
//------------------------------------------------------------------------
size_t VectorProcessor::getNumMemory(const std::array<size_t, 32> &counts) const
{
    return (getNumInstructionsExecuted(counts, VectorOpCode::VLOAD)
            + getNumInstructionsExecuted(counts, VectorOpCode::VSTORE));
}
//------------------------------------------------------------------------
size_t VectorProcessor::getNumALU(const std::array<size_t, 32> &counts) const
{
    return getNumInstructionsExecuted(counts, VectorOpCode::VSOP);
}
//------------------------------------------------------------------------
std::array<uint16_t, 32> VectorProcessor::sampleRNG()
{
    constexpr uint16_t a = 13;
    constexpr uint16_t b = 5;
    constexpr uint16_t c = 10;
    constexpr uint16_t d = 9;

    std::array<uint16_t, 32> result;
    for(size_t i = 0; i < 32; i++) {
        uint16_t s0 = (uint16_t)m_S0[i];
        uint16_t s1 = (uint16_t)m_S1[i];

        result[i] = (rol(s0 + s1, d) + s0);

        s1 ^= s0;
        s0 = rol(s0, a ) ^ s1 ^ (s1 << b);
        s1 = rol(s1, c);

        m_S0[i] = (int16_t)s0;
        m_S1[i] = (int16_t)s1;
    }

    return result;
}
//------------------------------------------------------------------------
Vector VectorProcessor::calcOpResult(uint32_t inst, uint32_t funct7, uint32_t rs2, uint32_t rs1, uint32_t funct3)
{
    const auto &val = m_VReg[rs1];
    const auto &val2 = m_VReg[rs2];

    // Split funct7 into mode and fixed point position
    const uint32_t fixedPoint = (funct7 & 0b1111);
    const bool saturateResult = ((funct7 >> 4) & 0b100);
    switch(getVOpType(funct7, funct3))
    {
    case VOpType::VADD:
    {
        PLOGV << "VADD " << rs1 << " " << rs2;
        return binaryOp(val, val2, saturateResult,
                        [](int16_t a, int16_t b){ return a + b; });
    }

    case VOpType::VSUB:
    {
        PLOGV << "VSUB " << rs1 << " " << rs2;
        return binaryOp(val, val2, saturateResult,
                        [](int16_t a, int16_t b){ return a - b; });
    }
    
    case VOpType::VMUL:
    {
        PLOGV << "VMUL " << rs1 << " " << rs2;
        return binaryOp(val, val2, saturateResult,
                        [fixedPoint](int16_t a, int16_t b)
                        {
                            return (a * b) >> fixedPoint; 
                        });
    }

    case VOpType::VMUL_RN:
    {
        PLOGV << "VMUL_RN " << rs1 << " " << rs2;
        const int16_t half = 1 << (fixedPoint - 1);
        return binaryOp(val, val2, saturateResult,
                        [half,fixedPoint](int16_t a, int16_t b)
                        {
                            auto product = (a * b) + half;
                            return product >> fixedPoint; 
                        });
    }

    case VOpType::VMUL_RS:
    {
        PLOGV << "VMUL_RS " << rs1 << " " << rs2;
        // Sample from RNG
        const auto r = sampleRNG();

        // Mask out bits corresponding to fractional bits in our format
        Vector maskedStoch;
        const uint16_t mask = (1 << fixedPoint) - 1;
        std::transform(r.cbegin(), r.cend(), maskedStoch.begin(), 
                        [mask](uint16_t a){ return (int16_t)(a & mask); });

        Vector result;
        if(saturateResult) {
            for(size_t i = 0; i < 32; i++) {
                auto product = (val[i] * val2[i]) + maskedStoch[i];
                result[i] = saturate(product >> fixedPoint);
            }
        }
        else {
            for(size_t i = 0; i < 32; i++) {
                auto product = (val[i] * val2[i]) + maskedStoch[i];
                result[i] = product >> fixedPoint;

            }
        }
        return result;
    }
     
    default:
    {
        throw Exception(Exception::Cause::ILLEGAL_INSTRUCTION, inst);
    }
    }
}
//------------------------------------------------------------------------
uint32_t VectorProcessor::calcTestResult(uint32_t inst, uint32_t rs2, uint32_t rs1, uint32_t funct3) const
{
    const auto &val = m_VReg[rs1];
    const auto &val2 = m_VReg[rs2];
    
    switch(getVTstType(funct3))
    {
    case VTstType::VTEQ:
    {
        PLOGV << "VTEQ " << rs1 << " " << rs2;
        return maskOp(val, val2, [](int16_t a, int16_t b){ return a == b; });
    }

    case VTstType::VTNE:
    {
        PLOGV << "VTNE " << rs1 << " " << rs2;
        return maskOp(val, val2, [](int16_t a, int16_t b){ return a != b; });
    }
    case VTstType::VTLT:
    {
        PLOGV << "VTLT " << rs1 << " " << rs2;
        return maskOp(val, val2, [](int16_t a, int16_t b){ return a < b; });
    }
    case VTstType::VTGE:
    {
        PLOGV << "VTGE " << rs1 << " " << rs2;
        return maskOp(val, val2, [](int16_t a, int16_t b){ return a >= b; });
    }
    default:
    {
        throw Exception(Exception::Cause::ILLEGAL_INSTRUCTION, inst);
    }
    }
}<|MERGE_RESOLUTION|>--- conflicted
+++ resolved
@@ -104,7 +104,6 @@
     if (addr & 1) {
         throw Exception(Exception::Cause::MISALIGNED_LOAD, addr);
     }
-<<<<<<< HEAD
 
     const size_t halfWordAddr = addr / 2;
     if (halfWordAddr >= m_Data.size())  {
@@ -122,25 +121,6 @@
 
     const size_t halfWordAddr = addr / 2;
     if (halfWordAddr >= m_Data.size())  {
-=======
-
-    const size_t halfWordAddr = addr / 2;
-    if (halfWordAddr >= m_Data.size())  {
-        throw Exception(Exception::Cause::FAULT_LOAD, addr);
-    }
-
-    return m_Data[halfWordAddr];
-}
-//----------------------------------------------------------------------------
-void LaneLocalMemory::write(uint32_t addr, int16_t data)
-{
-    if (addr & 1) {
-        throw Exception(Exception::Cause::MISALIGNED_LOAD, addr);
-    }
-
-    const size_t halfWordAddr = addr / 2;
-    if (halfWordAddr >= m_Data.size())  {
->>>>>>> 376c1266
         throw Exception(Exception::Cause::FAULT_STORE, addr);
     }
 
@@ -167,50 +147,6 @@
     case VectorOpCode::VLOAD:
     {
         auto [imm, rs1, funct3, rd] = decodeIType(inst);
-<<<<<<< HEAD
-
-        // If load is local
-        if(funct3 & 0b010) {
-            //VLOAD.LOCAL
-            if(funct3 == 0b010) {
-                PLOGV << "VLOAD.LOCAL " << rs1 << " " << imm;
-                PLOGV << "\t" << rd;
-                
-                // Read from each lane local memory into lane
-                std::transform(m_LaneLocalMemories.cbegin(), m_LaneLocalMemories.cend(),
-                               m_VReg[rs1].cbegin(), m_VReg[rd].begin(),
-                               [imm](const auto &mem, int16_t l){ return mem.read((uint32_t)(imm + l)); });
-            }
-            else {
-                throw Exception(Exception::Cause::ILLEGAL_INSTRUCTION, inst);
-            }
-        }
-        // Otherwise
-        else {
-            const uint32_t addr = reg[rs1] + imm;
-
-            // VLOAD.V
-            if(funct3 == 0b000) {
-                PLOGV << "VLOAD.V " << rs1 << " " << imm;
-                PLOGV << "\t" << rd;
-                m_VReg[rd] = m_VectorDataMemory.readVector(addr); 
-            }
-            // VLOAD.R0
-            else if(funct3 == 0b001) {
-                PLOGV << "VLOAD.R0 " << rs1 << " " << imm;
-                PLOGV << "\t" << rd;
-                m_S0 = m_VectorDataMemory.readVector(addr); 
-            }
-            // VLOAD.R1
-            else if(funct3 == 0b101) {
-                PLOGV << "VLOAD.R1 " << rs1 << " " << imm;
-                PLOGV << "\t" << rd;
-                m_S1 = m_VectorDataMemory.readVector(addr); 
-            }
-            else {
-                throw Exception(Exception::Cause::ILLEGAL_INSTRUCTION, inst);
-            }
-=======
 
         const uint32_t addr = reg[rs1] + imm;
 
@@ -232,7 +168,6 @@
             PLOGV << "VLOADR1 " << rs1 << " " << imm;
             PLOGV << "\t" << rd;
             m_S1 = m_VectorDataMemory.readVector(addr); 
->>>>>>> 376c1266
         }
         else {
             throw Exception(Exception::Cause::ILLEGAL_INSTRUCTION, inst);
@@ -321,29 +256,11 @@
     {
         auto [imm, rs2, rs1, funct3] = decodeSType(inst);
 
-<<<<<<< HEAD
-        if(funct3 == 0b000) {
-            PLOGV << "VSTORE.V " << rs2 << " " << rs1 << " " << imm;
-            m_VectorDataMemory.writeVector(reg[rs1] + imm, m_VReg[rs2]);
-        }
-        else if(funct3 == 0b010) {
-            PLOGV << "VSTORE.LOCAL " << rs2 << " " << rs1 << " " << imm;
-
-            // Write contents of rs2 to lane local address
-            for(size_t i = 0; i < 32; i++) {
-                m_LaneLocalMemories[i].write((uint32_t)(m_VReg[rs1][i] + imm), m_VReg[rs2][i]);
-            }
-        }
-        else {
-            throw Exception(Exception::Cause::ILLEGAL_INSTRUCTION, inst);
-        }
-=======
         const uint32_t addr = reg[rs1] + imm;
 
         PLOGV << "VSTORE " << rs2 << " " << rs1 << " " << imm;
         
         m_VectorDataMemory.writeVector(addr, m_VReg[rs2]);
->>>>>>> 376c1266
         break;
     }
     
